--- conflicted
+++ resolved
@@ -121,7 +121,6 @@
     return fn
 
 
-<<<<<<< HEAD
 def sleep(n_beats: Union[int, float]):
     """Artificially sleep in the current function for `n_beats`.
 
@@ -179,10 +178,7 @@
     c.shift_ctx(ticks)
 
 
-# c.start(active=True)
-=======
 # c.start(active=True)
->>>>>>> a6505460
 c.start(active=False)
 
 # Tests
