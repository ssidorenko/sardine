# SARDINE: this is the main entry point for Sardine. __init__.py will attempt
# to load everything needed for an interactive session directly from here.
# Linters might complain about the fact some objects are not accessed. Sure,
# they are not accessed right now but will later in time when the user will
# start interacting with the system.

from random import random, randint, choice
from math import floor
from rich import print
import asyncio
import warnings
import sys
import os
import importlib

try:
    import uvloop
except ImportError:
    print("[yellow]UVLoop is not installed. Not supported on Windows![/yellow]")
    print("[yellow]Rhythm accuracy may be impacted[/yellow]")
else:
    uvloop.install()

from random import random, randint, choice
from typing import Union, Any
from pathlib import Path
from rich.console import Console
from rich.markdown import Markdown
from rich import pretty
from rich.panel import Panel
from .io import read_user_configuration, pretty_print_configuration_file
from .io import ClockListener, MidiListener, ControlTarget, NoteTarget
from .clock import *
from .superdirt import SuperColliderProcess
from .io import Client as OSC
from .io import Receiver as Receiver
from .io import OSCSender, MIDISender

from .sequences import ListParser
from .sequences.Iterators import Iterator
from .sequences.Variables import Variables
from .sequences.Sequence import E, euclid, mod, imod, pick, text_eater
from .sequences.LexerParser.FuncLibrary import qualifiers
from .sequences import *

warnings.filterwarnings("ignore")
# Use rich print by default
pretty.install()


def _ticked(condition: bool):
    """Print an ASCII Art [X] if True or [ ] if false"""
    return "[X]" if condition else "[ ]"


# Reading / Creating / Updating the configuration file
config = read_user_configuration()
print_config = pretty_print_configuration_file

sardine_intro = """
░██████╗░█████╗░██████╗░██████╗░██╗███╗░░██╗███████╗
██╔════╝██╔══██╗██╔══██╗██╔══██╗██║████╗░██║██╔════╝
╚█████╗░███████║██████╔╝██║░░██║██║██╔██╗██║█████╗░░
░╚═══██╗██╔══██║██╔══██╗██║░░██║██║██║╚████║██╔══╝░░
██████╔╝██║░░██║██║░░██║██████╔╝██║██║░╚███║███████╗
╚═════╝░╚═╝░░╚═╝╚═╝░░╚═╝╚═════╝░╚═╝╚═╝░░╚══╝╚══════╝

Sardine is a MIDI/OSC sequencer made for live-coding
Play music, read the docs, contribute, and have fun!
WEBSITE: [yellow]https://sardine.raphaelforment.fr[/yellow]
GITHUB: [yellow]https://github.com/Bubobubobubobubo/sardine[/yellow]
"""

# =-=-=-=-=-=-=-=-=-=-=-=-=-=-=-=-=-=-=-=-=-=-=-=-=-=-=-=-=-=-=-=#
# Here starts the complex and convoluted session setup process. #
# =-=-=-=-=-=-=-=-=-=-=-=-=-=-=-=-=-=-=-=-=-=-=-=-=-=-=-=-=-=-=-=#

# Booting SuperCollider / SuperDirt
SC = None

# Initialize the default Clock
c = None
cs = again = anew = a = None
cr = stop = None
children = None
S = None
M = None
O = None
MidiSend = None

# Amphibian iterators and amphibian variables
i = None
v = None


def hush(*args):
    """
    Name taken from Tidal. This is the most basic function to stop function(s)
    from being called again. Will silence all functions by default. You can
    also specify one or more functions to be stopped, keeping the others alive.
    """
    if len(args) >= 1:
        for runner in args:
            c.remove(runner)
    else:
        for runner in c.runners.values():
            runner.stop()


def midinote(delay, note: int = 60, velocity: int = 127, channel: int = 1):
    """Helper function to send a MIDI Note"""
    asyncio.create_task(
        c._midi.note(delay=delay, note=note, velocity=velocity, channel=channel)
    )


def cc(channel: int = 0, control: int = 20, value: int = 64):
    """Control Changes (MIDI). Send a Control Change"""
    asyncio.create_task(
        c._midi.control_change(channel=channel, control=control, value=value)
    )


def pgch(channel: int = 0, program: int = 0):
    """Program Changes (MIDI). Send a Program Change"""
    asyncio.create_task(c._midi.program_change(channel=channel, program=program))


def pwheel(channel: int = 0, pitch: int = 0):
    """Pitchwheel (MIDI). Send a pitchweel message. For people looking at
    the modwheel, this is usually done through control changes."""
    asyncio.create_task(c._midi.pitchwheel(channel=channel, pitch=pitch))


def sysex(data: list[int]):
    """
    Sysex Messages (MIDI). Non-standard MIDI messages, usually used by
    some manufacturers to send custom messages and to provide more detailed
    controls. Frequently used on older synths.
    """
    asyncio.create_task(c._midi.sysex(data))


def swim(fn):
    """
    Swimming decorator: push a function to the clock. The function will be
    declared and followed by the clock system to recurse in time if needed.
    """
    cs(fn)
    return fn


def die(fn):
    """
    Swimming decorator: remove a function from the clock. The function will not
    be called again and will likely stop recursing in time.
    """
    cr(fn)
    return fn


drown = die


def sleep(n_beats: Union[int, float]):
    """Artificially sleep in the current function for `n_beats`.

    Example usage: ::

        @swim
        def func(delay=4):
            sleep(3)
            for _ in range(3):
                S('909').out()
                sleep(1/2)
            cs(func)

    This should *only* be called inside functions scheduled by the clock.
    Calling this outside of a scheduled function will result in
    abnormal behavior such as overlapping sounds and clock desync.

    Using in asynchronous functions
    -------------------------------

    This can be used in `async def` functions and does *not* need to be awaited.

    Sounds scheduled in asynchronous functions will be influenced by
    real time passing. For example, if you sleep for 48 ticks and
    await a function that takes 5 ticks to complete, any sounds sent
    afterwards will occur 53 ticks from when the function was called (48 + 5).

    ::

        @swim
        async def func(delay=4):
            print(c.tick)  # 0

            sleep(1)       # +48 virtual ticks (assuming c.ppqn = 48)
            await abc()    # +5 real-time ticks

            S('bd').out()  # occurs 48 ticks from now
            print(c.tick)  # 53
            cs(func)

    Technical Details
    -----------------

    Unlike `time.sleep(n)`, this function does not actually block
    the function from running. Instead, it temporarily affects the
    value of `Clock.tick` and extends the perceived time of other
    Clock methods like `Clock.wait_after()` and `Clock.get_beat_ticks()`.

    In essence, this maintains the precision of sound scheduling
    without requiring the use of declarative syntax like
    `S('909', at=1/2).out()`.

    """
    ticks = c.get_beat_ticks(n_beats, sync=False)
    c.tick_shift += ticks


# Debugging parser: pure Sardine pattern syntax parser. Used for debugging when
# developping Sardine. Will print the AST and result of a given operation.


def parser(pattern: str):
    """Parse a single expression and get result"""
    parser = ListParser()
    print(parser.parse(pattern))


def parser_repl(parser_type: str) -> None:
    """Parse a single expression and get result"""
    parser = ListParser(
        clock=c, iterators=c.iterators, variables=c.variables, parser_type=parser_type
    )

    def _exit_case(string):
        if string.lower() == "exit":
            return True

    try:
        while True:
            user_input = input("> ")
            if _exit_case(user_input):
                break
            else:
                p = parser._parse_debug(pattern=user_input)
    except KeyboardInterrupt:
        pass


def lang_debug() -> None:
    """Debug mode for language dev"""
    return parser_repl(parser_type="proto")


# Interface to the patterning system
def Pat(pattern: str, i: int = 0, div: int = 1, rate: int = 1) -> Any:
    """Generates a pattern

    Args:
        pattern (str): A pattern to be parsed
        i (int, optional): Index for iterators. Defaults to 0.

    Returns:
        int: The ith element from the resulting pattern
    """
    parser = c.parser
    result = parser.parse(pattern)

    def _pattern_element(div: int, rate: int, iterator: int, pattern: list) -> Any:
        """Joseph Enguehard's algorithm for solving iteration speed"""
        return floor(iterator * rate / div) % len(pattern)

    return result[_pattern_element(div=div, rate=rate, iterator=i, pattern=result)]


def print_scales() -> None:
    """Print the list of built-in scales and chords"""
    """Print all available scales in the patterning system"""
    print(qualifiers.keys())


def panic() -> None:
    """Panic function, will cut everything"""
    hush()  # Stop everything
    S("superpanic").out()  # Superpanic is a synth capable of
    # cutting every other synth


def print_qualities():
    """Return the list of qualifiers"""
    return qualifiers


class Delay:
    """
    with delay(0.5):
        do_stuff()
    """

    def __init__(self, duration: Union[int, float] = 1, delayFirst: bool = True):
        """
        This compound statements needs to know two things, already provided
        by some default values:
        duration: for how long do we wait before or after the block?
        delayFirst: are we waiting before or after the block?
        """
        self.duration = duration
        self.delayFirst = delayFirst

    def __call__(self, duration=1, delayFirst=False):
        self.duration = duration
        self.delayFirst = delayFirst
        return self

    def __enter__(self):
        if self.delayFirst:
            sleep(self.duration)

    def __exit__(self, exc_type, exc_val, exc_tb):
        if not self.delayFirst:
            sleep(self.duration)


<<<<<<< HEAD
if os.getenv('SARDINE_INIT_SESSION') is not None and os.getenv('SARDINE_INIT_SESSION') == 'YES':
    # Print intro
    print(Panel.fit(f"[red]{sardine_intro}[/red]"))
    print(
        f" [yellow]BPM: [red]{config.bpm}[/red],",
        f"[yellow]BEATS: [red]{config.beats}[/red]",
        f"[yellow]SC: [red]{_ticked(config.boot_superdirt)}[/red],",
        f"[yellow]DEFER: [red]{_ticked(config.deferred_scheduling)}[/red]",
        f"[yellow]MIDI: [red]{config.midi}[/red]",
    )

    # Boot SuperCollider
    if config.boot_superdirt is True:
        try:
            SC = SuperColliderProcess(
                startup_file=config.superdirt_config_path,  # config file
                verbose=config.verbose_superdirt,  # verbosity for SC output
            )
        except OSError as error:
            print("[red]SuperCollider could not be found![/red]")
    else:
        print("[green]Booting without SuperCollider![/green]")

    # Init default clock
    c = Clock(
        midi_port=config.midi,  # default MIDI port
        bpm=config.bpm,  # default BPM configuration
        beats_per_bar=config.beats,  # default beats per bar
        ppqn=config.ppqn,  # default pulses per quarter note (MIDI/Clock related)
        deferred_scheduling=config.deferred_scheduling,  # Clock related
    )
    # Synonyms for swimming function management
    cs = again = anew = a = c.schedule_func  # aliases for recursion
    cr = stop = c.remove
    children = c.print_children
    # Senders: the most important I/O objects
    S = c.note  # default SuperDirt Sender
    M = c.midinote  # default Midi Sender
    O = c.oscmessage  # default OSC Sender
    MidiSend = MIDISender

    # Start default clock
    c.start(active=config.active_clock)

    # Load user config
    if Path(f"{config.user_config_path}").is_file():
        spec = importlib.util.spec_from_file_location(
            "user_configuration", config.user_config_path
        )
        module = importlib.util.module_from_spec(spec)
        sys.modules[spec.name] = module
        spec.loader.exec_module(module)
        from user_configuration import *
    else:
        print(f"[red]No user provided configuration file found...")

    # Init amphibian
    i, v = c.iterators, c.variables
=======
# Amphibian iterators and amphibian variables
i, v = c.iterators, c.variables
P = Pat

if config.debug:
    try:
        lang_debug()
    except Exception as e:
        lang_debug()
>>>>>>> 85469705
<|MERGE_RESOLUTION|>--- conflicted
+++ resolved
@@ -323,8 +323,6 @@
         if not self.delayFirst:
             sleep(self.duration)
 
-
-<<<<<<< HEAD
 if os.getenv('SARDINE_INIT_SESSION') is not None and os.getenv('SARDINE_INIT_SESSION') == 'YES':
     # Print intro
     print(Panel.fit(f"[red]{sardine_intro}[/red]"))
@@ -383,14 +381,9 @@
 
     # Init amphibian
     i, v = c.iterators, c.variables
-=======
-# Amphibian iterators and amphibian variables
-i, v = c.iterators, c.variables
-P = Pat
-
-if config.debug:
+    P = Pat
+    if config.debug:
     try:
         lang_debug()
     except Exception as e:
-        lang_debug()
->>>>>>> 85469705
+        lang_debug()