--- conflicted
+++ resolved
@@ -206,9 +206,4 @@
     except KeyboardInterrupt:
         pass
 
-<<<<<<< HEAD
-# parser_repl(parser_type='note')
-=======
-
-# parser_repl(parser_type='note')
->>>>>>> eb3445ff
+# parser_repl(parser_type='note')