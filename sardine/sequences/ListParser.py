from lark import Lark, Transformer, v_args
from itertools import cycle, islice, count, chain
from pathlib import Path
import random

__all__ = ("ListParser", "Pnote", "Pname", "Pnum")

class ParserError(Exception):
    pass

<<<<<<< HEAD
qualifiers = {
    'dim'    : [0, 3, 6, 12],
    'dim9'   : [0, 3, 6, 9, 14],
    'hdim7'  : [0, 3, 6, 10],
    'hdim9'  : [0, 3, 6, 10, 14],
    'hdimb9'  : [0, 3, 6, 10, 13],
    'dim7'   : [0, 3, 6, 9],
    '7dim5'  : [0, 4, 6, 10],
    'aug'    : [0, 4, 8, 12],
    'augMaj7': [0, 4, 8, 11],
    'aug7'   : [0, 4, 8, 10],
    'aug9'   : [0, 4, 10, 14],
    'maj'    : [0, 4, 7, 12],
    'maj7'   : [0, 4, 7, 11],
    'maj9'   : [0, 4, 11, 14],
    'minmaj7': [0, 3, 7, 11],
    '7'      : [0, 4, 7, 10],
    '9'      : [0, 4, 10, 14],
    'b9'     : [0, 4, 10, 13],
    'mM9'    : [0, 3, 11, 14],
    'min'    : [0, 3, 7, 12],
    'min7'   : [0, 3, 7, 10],
    'min9'   : [0, 3, 10, 14],
    'sus4'   : [0, 5, 7, 12],
    'sus2'   : [0, 2, 7, 12],
    'b5'     : [0, 4, 6, 12],
    'mb5'    : [0, 3, 6, 12],
    # Scales begin here
    "major": [0, 2, 4, 5, 7, 9, 11],
    "minor": [0, 2, 3, 5, 7, 8, 10],
    "hminor": [0, 2, 3, 5, 7, 8, 11],
    "^minor": [0, 2, 3, 5, 7, 9, 11], # doesn't work
    "vminor": [0, 2, 3, 5, 7, 8, 10],
    "penta": [0, 2, 4, 7, 9],
=======

# I don't know if it is worth it to go further. It's probably
# better to stack chords at this point to obtain the desired
# quality.
qualifiers = {
    "dim": [0, 3, 6, 12],
    "dim9": [0, 3, 6, 9, 14],
    "hdim7": [0, 3, 6, 10],
    "hdim9": [0, 3, 6, 10, 14],
    "hdimb9": [0, 3, 6, 10, 13],
    "dim7": [0, 3, 6, 9],
    "7dim5": [0, 4, 6, 10],
    "aug": [0, 4, 8, 12],
    "augMaj7": [0, 4, 8, 11],
    "aug7": [0, 4, 8, 10],
    "aug9": [0, 4, 10, 14],
    "maj": [0, 4, 7, 12],
    "maj7": [0, 4, 7, 11],
    "maj9": [0, 4, 11, 14],
    "minmaj7": [0, 3, 7, 11],
    "7": [0, 4, 7, 10],
    "9": [0, 4, 10, 14],
    "b9": [0, 4, 10, 13],
    "mM9": [0, 3, 11, 14],
    "min": [0, 3, 7, 12],
    "min7": [0, 3, 7, 10],
    "min9": [0, 3, 10, 14],
    "sus4": [0, 5, 7, 12],
    "sus2": [0, 2, 7, 12],
    "b5": [0, 4, 6, 12],
    "mb5": [0, 3, 6, 12],
>>>>>>> eb3445ff
}

def floating_point_range(start, end, step):
    assert step != 0
    sample_count = int(abs(end - start) / step)
    return islice(count(start, step), sample_count)

@v_args(inline=True)  # Affects the signatures of the methods
class CalculateTree(Transformer):
    number = float

    # Notes
    def random_note(self): 
        return random.randint(1, 127)

    def random_note_in_range(self, number0, number1): 
        return random.randint(int(number0), int(number1))

    def make_note_anglo_saxon(self, symbol):
<<<<<<< HEAD
        table = {'C':60, 'D':62, 'E':64, 'F':65, 'G':67, 'A':69, 'B':71}
=======
        table = {"C": 60, "D": 62, "E": 64, "F": 65, "G": 67, "A": 69, "B": 71}
>>>>>>> eb3445ff
        return table[symbol.upper()]

    def make_notes(self, symbols):
        return list(symbols)

    def make_note_french_system(self, symbol):
        table = {
            "do": 60,
            "re": 62,
            "ré": 62,
            "mi": 64,
            "fa": 65,
            "sol": 67,
            "la": 69,
            "si": 71,
        }
        return table[symbol]

    def add_octave(self, note, number):
        match_table = {60: 0, 62: 2, 64: 4, 65: 5, 67: 7, 69: 9, 71: 11}
        return match_table[note] + 12 * int(number)

<<<<<<< HEAD
    def sharp_simple(self, note): 
        return note+1

    def flat_simple(self, note): 
        return note-1

    def sharp_octave(self, note, number): 
        match_table = {60:0, 62:2, 64:4, 65:5, 67:7, 69:9, 71: 11}
        return match_table[note]+12*int(number)+1

    def flat_octave(self, note, number): 
        match_table = {60:0, 62:2, 64:4, 65:5, 67:7, 69:9, 71: 11}
        return match_table[note]+12*int(number)-1

    def choice_note(self, note0, note1): 
        return random.choice([note0, note1])

    def repeat_note(self, note, number): 
        return [note]*int(number)

    def drop_octave(self, note): 
        return note - 12

    def raise_octave(self, note): 
        return note + 12

    def drop_octave_x(self, note, number): 
        return note - 12*int(number)

    def raise_octave_x(self, note, number): 
        return note + 12*int(number)

    def add_qualifier(self, note, qualifier):
        return [note+x for x in qualifiers[qualifier]]
=======
    def sharp_simple(self, note):
        return note + 1

    def flat_simple(self, note):
        return note - 1

    def sharp_octave(self, note, number):
        return note + 12 * int(number) + 1

    def flat_octave(self, note, number):
        return note + 12 * int(number) - 1

    def choice_note(self, note0, note1):
        return random.choice([note0, note1])

    def repeat_note(self, note, number):
        return [note] * int(number)

    def drop_octave(self, note):
        return note - 12

    def raise_octave(self, note):
        return note + 12

    def drop_octave_x(self, note, number):
        return note - 12 * int(number)

    def raise_octave_x(self, note, number):
        return note + 12 * int(number)

    def add_qualifier(self, note, qualifier):
        return [note + x for x in qualifiers[qualifier]]
>>>>>>> eb3445ff

    def invert_chord(self, notes):
        pass

<<<<<<< HEAD
    def transpose_up(self, notes, number):
        return notes+int(number)

    def transpose_down(self, notes, number):
        return notes-int(number)

    def make_number(self, *token):
        return int("".join(token))

=======
>>>>>>> eb3445ff
    def slash_chord(self, note0, note1):
        note0, note1 = [note0], [note1]
        return note0.extend(note1)

    def id(self, a):
        return a

    def make_list(self, *args):
        return list(args)

    def get_random_number(self):
        return random.random()

    def generate_ramp(self, left, right):
        return list(range(int(left), int(right) + 1))

    def generate_ramp_with_range(self, left, right, step):
        return list(floating_point_range(start=left, end=right, step=step))

    def extend(self, left, right):
        if all(map(lambda x: isinstance(x, float), [left, right])):
            return [left] * int(right)
        if isinstance(left, list) and isinstance(right, (float, int)):
            new_list = []
            for _ in range(int(right)):
                [new_list.append(x) for x in left]
            return new_list
        if isinstance(left, (float, int)) and isinstance(right, list):
            new_list = []
            for _ in range(int(left)):
                [new_list.append(x) for x in right]
            return new_list

    def extend_repeat(self, left, right):
        if isinstance(left, (float, int)):
            if isinstance(right, (list, float, int)):
                return self.extend(left, right)
        if isinstance(left, list):
            if isinstance(right, (int, float)):
                return [x for x in left for _ in range(0, int(right))]
            elif isinstance(right, list):
                new_list = []
                cycling_through = cycle(right)
                for element in left:
                    for _ in range(int(next(cycling_through))):
                        new_list.append(element)
                return new_list

    def choice(self, left, right):
        return random.choice([left, right])

    def random_in_range(self, left, right):
        if all(map(lambda x: isinstance(x, float), [left, right])):
            return random.uniform(left, right)
        elif all(map(lambda x: isinstance(x, list), [left, right])):
            return [random.uniform(x, y) for x, y in zip(cycle(right), left)]

    def negation(self, value):
        if isinstance(value, float):
            return -value
        elif isinstance(value, list):
            return [-x for x in value]

    def addition(self, left, right):
        if all(map(lambda x: isinstance(x, float), [left, right])):
            return left + right
        elif all(map(lambda x: isinstance(x, list), [left, right])):
            return [x + y for x, y in zip(cycle(right), left)]
        elif isinstance(left, (int, float)) and isinstance(right, list):
            return [x + left for x in right]
        elif isinstance(left, list) and isinstance(right, (float, int)):
            return [x + right for x in left]

    def substraction(self, left, right):
        if all(map(lambda x: isinstance(x, float), [left, right])):
            return left - right
        elif all(map(lambda x: isinstance(x, list), [left, right])):
            return [x - y for x, y in zip(cycle(right), left)]
        elif isinstance(left, (int, float)) and isinstance(right, list):
            return [x - left for x in right]
        elif isinstance(left, list) and isinstance(right, (float, int)):
            return [x - right for x in left]

    def multiplication(self, left, right):
        if all(map(lambda x: isinstance(x, float), [left, right])):
            return left * right
        elif all(map(lambda x: isinstance(x, list), [left, right])):
            return [x * y for x, y in zip(cycle(right), left)]
        if isinstance(left, (int, float)) and isinstance(right, list):
            return [x * left for x in right]
        elif isinstance(left, list) and isinstance(right, (float, int)):
            return [x * right for x in left]

    def division(self, left, right):
        if all(map(lambda x: isinstance(x, float), [left, right])):
            return left / right
        elif all(map(lambda x: isinstance(x, list), [left, right])):
            return [x / y for x, y in zip(cycle(right), left)]
        if isinstance(left, (int, float)) and isinstance(right, list):
            return [x / left for x in right]
        elif isinstance(left, list) and isinstance(right, (float, int)):
            return [x / right for x in left]

    def sample_name(self, name): 
        return str(name)

    def make_integer(self, value): 
        return int(value)

    def sample_number_name(self, number, name): 
        return str("".join([str(number), str(name)]))

    def sample_name_number(self, name, number): 
        return str("".join([str(name), str(number)]))

    def associate_sample_number(self, name, value):
        def _simple_association(name, value):
            return name + ":" + str(int(value))

        # Potential types for names
        if isinstance(name, str):
            if isinstance(value, (float, int)):
                return _simple_association(name, value)
            elif isinstance(value, list):
                return [_simple_association(name, x) for x in value]

        if isinstance(name, list):
            if isinstance(value, (float, int)):
                return [_simple_association(n, value) for n in name]
            if isinstance(value, list):
                return [str(x) + ":" + str(int(y)) for x, y in zip(cycle(name), value)]

    def add_name(self, a, b):
        return a + b

    def sub_name(self, a, b):
        return a.replace(b, "")

    def choice_name(self, a, b):
        return random.choice([a, b])

    def repeat_name(self, name, value):
        return [name] * int(value)

grammar_path = Path(__file__).parent
grammars = {"number": grammar_path / "grammars/number.lark",
            "name": grammar_path   / "grammars/name.lark",
            "note": grammar_path   / "grammars/note.lark"}

<<<<<<< HEAD
NUMBER_GRAMMAR = Lark.open(grammars['number'], rel_to=__file__, parser='lalr', transformer=CalculateTree())
NOTE_GRAMMAR   = Lark.open(grammars['note'],   rel_to=__file__, parser='lalr', transformer=CalculateTree())
NAME_GRAMMAR   = Lark.open(grammars['name'], rel_to=__file__, parser='lalr', transformer=CalculateTree())
NUMBER_PARSER, NOTE_PARSER, NAME_PARSER = NUMBER_GRAMMAR.parse, NOTE_GRAMMAR.parse, NAME_GRAMMAR.parse
=======
name_grammar = number_grammar  # temporary, please fix
NUMBER_GRAMMAR = Lark(number_grammar, parser="lalr", transformer=CalculateTree())
NOTE_GRAMMAR = Lark(note_grammar, parser="lalr", transformer=CalculateTree())
NAME_GRAMMAR = Lark(name_grammar, parser="lalr", transformer=CalculateTree())
NUMBER_PARSER = NUMBER_GRAMMAR.parse
NOTE_PARSER = NOTE_GRAMMAR.parse
NAME_PARSER = NAME_GRAMMAR.parse
>>>>>>> eb3445ff


class ListParser:
    def __init__(self, parser_type: str = "number"):
        if parser_type == "number":
            self.parser = NUMBER_PARSER
        elif parser_type == "note":
            self.parser = NOTE_PARSER
        elif parser_type == "name":
            self.parser = NAME_PARSER
        else:
            ParserError(f'Invalid Parser grammar, {parser_type} is not a grammar.')

    def _flatten_result(self, pat):
        """Flatten a nested pattern result list. Probably not optimised."""
        if len(pat) == 0:
            return pat
        if isinstance(pat[0], list):
            return self._flatten_result(pat[0]) + self._flatten_result(pat[1:])
        return pat[:1] + self._flatten_result(pat[1:])

    def _parse_token(self, string: str):
        """Parse a single token"""
        return self.parser(string)

    def parse(self, pattern: str):
        """Parse a whole pattern and return a flattened list"""
        final_pattern = []
        for token in pattern.split():
            try:
                final_pattern.append(self._parse_token(token))
            except Exception as e:
                raise ParserError(f"Incorrect token: {token}") from e 
        return self._flatten_result(final_pattern)

    def _parse_debug(self, pattern: str):
        """Parse a whole pattern in debug mode"""
        final_pattern = []
        for token in pattern.split():
            try:
                print(self._parse_token(token))
            except Exception as e:
                import traceback
                print(f"Error: {e}: {traceback.format_exc()}")
                continue

# Useful utilities


def Pname(pattern: str, i: int = 0):
    parser = ListParser(parser_type="name")
    pattern = parser.parse(pattern)
    return pattern[i % len(pattern)]


def Pnote(pattern: str, i: int = 0):
    parser = ListParser(parser_type="name")
    pattern = parser.parse(pattern)
    return pattern[i % len(pattern)]


def Pnum(pattern: str, i: int = 0):
    parser = ListParser(parser_type="name")
    pattern = parser.parse(pattern)
    return pattern[i % len(pattern)]<|MERGE_RESOLUTION|>--- conflicted
+++ resolved
@@ -8,7 +8,6 @@
 class ParserError(Exception):
     pass
 
-<<<<<<< HEAD
 qualifiers = {
     'dim'    : [0, 3, 6, 12],
     'dim9'   : [0, 3, 6, 9, 14],
@@ -43,39 +42,6 @@
     "^minor": [0, 2, 3, 5, 7, 9, 11], # doesn't work
     "vminor": [0, 2, 3, 5, 7, 8, 10],
     "penta": [0, 2, 4, 7, 9],
-=======
-
-# I don't know if it is worth it to go further. It's probably
-# better to stack chords at this point to obtain the desired
-# quality.
-qualifiers = {
-    "dim": [0, 3, 6, 12],
-    "dim9": [0, 3, 6, 9, 14],
-    "hdim7": [0, 3, 6, 10],
-    "hdim9": [0, 3, 6, 10, 14],
-    "hdimb9": [0, 3, 6, 10, 13],
-    "dim7": [0, 3, 6, 9],
-    "7dim5": [0, 4, 6, 10],
-    "aug": [0, 4, 8, 12],
-    "augMaj7": [0, 4, 8, 11],
-    "aug7": [0, 4, 8, 10],
-    "aug9": [0, 4, 10, 14],
-    "maj": [0, 4, 7, 12],
-    "maj7": [0, 4, 7, 11],
-    "maj9": [0, 4, 11, 14],
-    "minmaj7": [0, 3, 7, 11],
-    "7": [0, 4, 7, 10],
-    "9": [0, 4, 10, 14],
-    "b9": [0, 4, 10, 13],
-    "mM9": [0, 3, 11, 14],
-    "min": [0, 3, 7, 12],
-    "min7": [0, 3, 7, 10],
-    "min9": [0, 3, 10, 14],
-    "sus4": [0, 5, 7, 12],
-    "sus2": [0, 2, 7, 12],
-    "b5": [0, 4, 6, 12],
-    "mb5": [0, 3, 6, 12],
->>>>>>> eb3445ff
 }
 
 def floating_point_range(start, end, step):
@@ -95,11 +61,7 @@
         return random.randint(int(number0), int(number1))
 
     def make_note_anglo_saxon(self, symbol):
-<<<<<<< HEAD
         table = {'C':60, 'D':62, 'E':64, 'F':65, 'G':67, 'A':69, 'B':71}
-=======
-        table = {"C": 60, "D": 62, "E": 64, "F": 65, "G": 67, "A": 69, "B": 71}
->>>>>>> eb3445ff
         return table[symbol.upper()]
 
     def make_notes(self, symbols):
@@ -122,7 +84,6 @@
         match_table = {60: 0, 62: 2, 64: 4, 65: 5, 67: 7, 69: 9, 71: 11}
         return match_table[note] + 12 * int(number)
 
-<<<<<<< HEAD
     def sharp_simple(self, note): 
         return note+1
 
@@ -157,45 +118,10 @@
 
     def add_qualifier(self, note, qualifier):
         return [note+x for x in qualifiers[qualifier]]
-=======
-    def sharp_simple(self, note):
-        return note + 1
-
-    def flat_simple(self, note):
-        return note - 1
-
-    def sharp_octave(self, note, number):
-        return note + 12 * int(number) + 1
-
-    def flat_octave(self, note, number):
-        return note + 12 * int(number) - 1
-
-    def choice_note(self, note0, note1):
-        return random.choice([note0, note1])
-
-    def repeat_note(self, note, number):
-        return [note] * int(number)
-
-    def drop_octave(self, note):
-        return note - 12
-
-    def raise_octave(self, note):
-        return note + 12
-
-    def drop_octave_x(self, note, number):
-        return note - 12 * int(number)
-
-    def raise_octave_x(self, note, number):
-        return note + 12 * int(number)
-
-    def add_qualifier(self, note, qualifier):
-        return [note + x for x in qualifiers[qualifier]]
->>>>>>> eb3445ff
 
     def invert_chord(self, notes):
         pass
 
-<<<<<<< HEAD
     def transpose_up(self, notes, number):
         return notes+int(number)
 
@@ -205,8 +131,6 @@
     def make_number(self, *token):
         return int("".join(token))
 
-=======
->>>>>>> eb3445ff
     def slash_chord(self, note0, note1):
         note0, note1 = [note0], [note1]
         return note0.extend(note1)
@@ -356,20 +280,10 @@
             "name": grammar_path   / "grammars/name.lark",
             "note": grammar_path   / "grammars/note.lark"}
 
-<<<<<<< HEAD
 NUMBER_GRAMMAR = Lark.open(grammars['number'], rel_to=__file__, parser='lalr', transformer=CalculateTree())
 NOTE_GRAMMAR   = Lark.open(grammars['note'],   rel_to=__file__, parser='lalr', transformer=CalculateTree())
 NAME_GRAMMAR   = Lark.open(grammars['name'], rel_to=__file__, parser='lalr', transformer=CalculateTree())
 NUMBER_PARSER, NOTE_PARSER, NAME_PARSER = NUMBER_GRAMMAR.parse, NOTE_GRAMMAR.parse, NAME_GRAMMAR.parse
-=======
-name_grammar = number_grammar  # temporary, please fix
-NUMBER_GRAMMAR = Lark(number_grammar, parser="lalr", transformer=CalculateTree())
-NOTE_GRAMMAR = Lark(note_grammar, parser="lalr", transformer=CalculateTree())
-NAME_GRAMMAR = Lark(name_grammar, parser="lalr", transformer=CalculateTree())
-NUMBER_PARSER = NUMBER_GRAMMAR.parse
-NOTE_PARSER = NOTE_GRAMMAR.parse
-NAME_PARSER = NAME_GRAMMAR.parse
->>>>>>> eb3445ff
 
 
 class ListParser:
