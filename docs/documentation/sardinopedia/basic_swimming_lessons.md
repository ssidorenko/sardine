--- conflicted
+++ resolved
@@ -24,11 +24,7 @@
 
 silence(basic) # or panic()
 ```
-<<<<<<< HEAD
 This is the most basic and iconic *swimming function* you can write. We will surely make a sweatshirt out of it one day. It is just like your regular **Python** function to the exception of two little details: 
-=======
-This is the most basic and iconic *swimming function* you can write. We could make a sweatshirt out of it. It is just like your regular **Python** function to the exception of two little details :
->>>>>>> 926a0836
 
 - the `@swim` or `@die` decorators.
 
@@ -42,11 +38,7 @@
 ### Swimming with style
 
 ```python3
-<<<<<<< HEAD
-@swim 
-=======
-@swim
->>>>>>> 926a0836
+@swim 
 def basic(p=0.5, i=0):
     print('I am swimming now!')
     again(basic, p=0.5, i=i+1)
@@ -56,22 +48,14 @@
 
 This is a *swimming function* with some minor improvements. The function is passed a period (`p`) and an iterator (`i`) as arguments. This is the function you will want/need to save as a snippet somewhere in your text editor. **Sardine** users write this skeleton constantly, mechanically, without even thinking about it.
 
-<<<<<<< HEAD
 - The period (`p`) is the function's **duration**, the `0.5` value representing half of a beat.  
-=======
-- The `p` parameter is the function's **period**,  the `0.5` value representing half of a beat.  
->>>>>>> 926a0836
 
 - The `i` parameter is an hand-crafted **iterator** progressively incremented by recursion. Don't be scared by all this jargon. It just means that the value increases by one each time the function is repeated.
 
 ### Drowning in numbers
 
 ```python3
-<<<<<<< HEAD
-@swim 
-=======
-@swim
->>>>>>> 926a0836
+@swim 
 def basic(p=0.5, i=0, j=0, k=0):
     print(f'I am swimming with {i}, {j}, and {k}!')
     again(basic, p=0.5, i=i+1, j=j+2, k=P('r*10', i))
@@ -130,39 +114,18 @@
 
 ## II - Surfing with surfboards: a concise syntax
 
-<<<<<<< HEAD
 Sardine features an alternative *swimming function* based mechanism called *surfboards*. *Surfboards* are inspired by [FoxDot](https://foxdot.org/), another cool *live-coding* library for **Python** created by [Ryan Kirkbride](https://ryan-kirkbride.github.io/). Surfboards are great for quick improvisation or for jotting down ideas before composing something larger using *swimming functions*. They also have some features not to be found anywhere else in the system for working with proportional durations, etc... It uses the same syntax and the same philosophy of patterning but it relies on **Sardine**'s temporal foundations. This mode of *swimming* is basically assigning **Senders** to an invisible *swimming function* that runs automatically behind your back. 
 
 ### Surfboards (Players)
 
 By default, there are 48 `Players` ready for surfing. This is more than you will ever need! Nobody can play with that many patterns live. They are named in a consistent way from `Pa`, to `PZ`: `[Pa, Pb, Pc, Pd, Pe, Pf, ..., PA, PB, PC, ... PZ]`. These objects use a central method: `>>`. In the background, `Players` are just regular *swimming functions*. They are limited as they can only have one call to a `Sender` per instance but this is sometimes more than enough!
-=======
-There is an alternative jam-oriented way of using *swimming functions* inspired by [FoxDot](https://foxdot.org/), another very cool *live-coding* library for **Python** created by [Ryan Kirkbride](https://ryan-kirkbride.github.io/). This technique is an *emulation* or *simulation* of **FoxDot** mode of operation. It uses the same syntax and the same philosophy of patterning but it relies on **Sardine**'s foundations. This mode of *swimming* is basically assigning **Senders** to an invisible *swimming function* that runs automatically behind your back.
-
-!!! warning
-
-    If you don't know yet what a **Sender** is, you better go consult the page about it first before reading this section.
-
-### Surfboards (Players)
-
-By default, there are 48 `Players` ready for surfing. This is more than you will ever need! Nobody can play with that many patterns live. They are named in a consistent way from `Pa`, to `PZ`: `[Pa, Pb, Pc, Pd, Pe, Pf, ..., PA, PB, PC, ... PZ]`. These objects use a central method: `>>`. Just like anything else with **Sardine**, you can also fine-tune your patterns with some setters that will alter how the pattern is interpreted by the clock. We will use `Pa` for demonstration purposes:
-
-* `Pa.rate`: time spent on a single event in a linear sequence of events (step speed).
-* `Pa.dur`: duration of a single event in a linear sequence of events (step duration).
-
-While playing/patterning with *surfboards*, you will only ever need to deal with these three methods. All the rest is integrated with the rest of the **Sardine** ecosystem:
->>>>>>> 926a0836
 
 ```python
 # The sun is high, let's go surfing
 Pa >> d('bd, ., hh')
 
 # Ok, I'm done surfing for today.. Time to eat marshmallows..
-<<<<<<< HEAD
 Pa >> None # use none to stop a player
-=======
-silence()
->>>>>>> 926a0836
 ```
 
 Take note of the `d()` method used for assigning a **Sender** to **Players**. If you have already played with Sardine or watched some videos, you might recognize `d()` from its cousin, `D()`. By default, I have mirrored every basic `Sender` with its own method usable by surfboards.
@@ -180,36 +143,18 @@
 1) Declare a new Sender. For demonstration purposes, we will open a new MIDI output.
 
 ```python
-<<<<<<< HEAD
 my_super_midi_sender = MidiHandler(port_name="my_cool_midi_output")
 bowl.add_handler(midi)
-=======
-PB >> play('jvbass:r*8, ..., pluck, ...')
-PA >> play('bd, ., hh, sn, hh',
-        amp=0.4,
-        legato='0.3~1', speed='1')
->>>>>>> 926a0836
 ```
 
 2) Reference the `send` function from that sender with a variable
 
 ```python
-<<<<<<< HEAD
 cool_sender = my_super_midi_sender.send
-=======
-PA >> play_midi('<C@maj7>', period='1~8')
-PA.dur = 3
-PB >> play_midi("C.., C|C'|C''", period='1~8')
-PB.rate = 2
->>>>>>> 926a0836
 ```
 
 3) Compose a partial function following this template: 
 
-<<<<<<< HEAD
-=======
-**Surfing** patterns are fully integrated with the rest of **Sardine**. You can shut them down by calling the `silence()` or `panic()` function just like for other *swimming functions*. You can also use direct the Player value to "None" (PB >> None). This will stop the output for that player - which is useful if you have multiple Players. To start again, just load the PB >> play() line again.
->>>>>>> 926a0836
 ```python
 def custom_sender(*args, **kwargs):
     return play(my_super_midi_sender, cool_sender, *args, **kwargs)
@@ -221,24 +166,15 @@
 Pa >> custom_sender(...)
 ```
 
-<<<<<<< HEAD
 ### The span argument
-=======
-PB >> play('cp')
-PB.period = 0.5
->>>>>>> 926a0836
 
 *Surfboard* are featuring a special `span` argument that will extend or compress the time taken for a pattern to be read. It is actually quite similar to `p` (for `period`) but it will also transform every value you feed to `p`. It can be quite hard to understand how this mechanism works initially. This has to do with the way we think about time and rhythm.
 
-<<<<<<< HEAD
 The `span` argument can receive any integer or floating point number. That number will determine **how long** a surfboard pattern is and this value is **absolute**. Once you set it, your pattern will always cover that specific **timespan**. If you have a pattern of durations (`p`), they will be compressed or extended to **fit** that timespan. Take a look at the following example:
 
 ```python
 Pa >> d('bd, hh', p='0.5!4, 0.25!4', span=2)
 # Change the span value and observe 
-=======
-silence() # stops all Players
->>>>>>> 926a0836
 ```
 
 You can mix *surfboards* with different spans, but you might not like what you hear depending on the rhythm you have previously specified.
@@ -261,7 +197,6 @@
 
 The recursion you define in a *swimming function* is usually rather slow compared to how fast your computer is running the asynchronous loop. If you feel adventurous, you can speed up the recursion and enter the high speed zone. The faster you go, the better the rhythmic precision. The faster, the merrier! Fast *swimming functions* will allow you to have a finely grained control over time and events, making it easier to generate groovy or swinging code. It will also make your LFOs and signal-like patterns feel more natural as they will be sampled more frequently. 
 
-<<<<<<< HEAD
 ```python
 @swim 
 def fast(p=0.25, i=0):
@@ -272,46 +207,20 @@
     D('cp', legato=0.1, i=i, d=8)
     again(fast, p=1/8, i=i+1)
 ```
-=======
-@swim
-def fast(p=0.25, i=0):
-    D('bd', speed='0.5,2', legato=0.1, i=i, d=4, rate=2)
-    D('hh, jvbass:0|8|4,',
-            pan='[0:1,0.1]',
-            legato=0.1,
-            i=i,
-            d=8 if rarely() else 5,
-            rate=2)
-    D('cp', legato=0.1, i=I, d=8)
-    a(fast, p=1/8, i=i+1)
-```
-**Sardine** *swimming functions* are usually slow (compared to the clock internal speed). However, you can speed up your recursion, the only hard limit being the speed at which the clock itself operates. It means that the faster you go, the better the rhythmic precision. The faster, the merrier! You will be able to have a finely grained control over time and events, with the ability to write more groovy or swinging code. It will also make your LFOs and signal-like patterns sing more.
->>>>>>> 926a0836
 
 The recipe for *fast swimming* is the following:
 
 - Use a very fast recursion speed (`1/8`, `1/16`, `1/32`), usually a constant with no patterning involved.
 
-<<<<<<< HEAD
 - Play a lot with silences and with the *iterator*, *division amount* and *rate factor*. These special arguments will be detailed in this section!
-=======
-- Play a lot with silences and with the arguments `iterator, divisor, rate`.
->>>>>>> 926a0836
 
 ### Fast swimming template
 
 ```python
-<<<<<<< HEAD
 @swim 
 def fast(p=0.5, i=0):
     # print("Damn, that's fast!")
     again(fast, p=1/32, i=i+1)
-=======
-@swim
-def fast(p=0.5, i=0):
-    # print("Damn, that's fast!")
-    a(fast, p=1/32, i=i+1)
->>>>>>> 926a0836
 ```
 
 This is the template for a fast *swimming function*. You can skip the iterator if you don't need it or if you wish to use another iteration tool (such as **amphibian variables**). This function is really fast. Uncomment the `print` statement to notice how fast it is. To learn how to control it efficiently, take a look at the following paragraphs about *divisors* and the *rate* factor.
@@ -320,7 +229,6 @@
 
 ```python
 
-<<<<<<< HEAD
 @swim 
 def fast(p=0.5, i=0):
     D('bd', i=i, d=8)
@@ -331,38 +239,18 @@
 - `i` (*int*): the iterator for patterning. **Mandatory** for the two other arguments to work properly. This **iterator** is the index of the values extracted from your linear list-like patterns. How this index will be interpreted will depend on the next two arguments.
 
 - `div` (*int*): **a timing divisor**. It is very much alike a modulo operation. If `div=4`, the event will hit once every 4 iterations. The default is `div=1` where every event is a hit! Be careful not to set a `div=1` on a very fast *swimming function* as it could result in catastrophic failure / horrible noises. Nobody is going to come to save you if you do that. Keep the volume knob close to your keyboard.
-=======
-@swim
-def fast(p=0.5, i=0):
-    D('bd', i=i, d=8)
-    a(fast, p=1/16, i=i+1)
-```
-The `D()` [object](#patterning-freely-p) can take up to three arguments:
-
-- `i` (*int*): the iterator for patterning. **Mandatory** for the two other arguments to work properly. This **iterator** is the index of the values extracted from your linear list-like patterns. How this index will be interpreted will depend on the next two arguments.
-
-- `d` (*int*): **a timing divisor**. It is very much alike a modulo operation. If `d=4`, the event will hit once every 4 iterations. The default is `d=1`, where every event is a hit! Be careful not to set a `d=1` on a very fast *swimming function* as it could result in catastrophic failure / horrible noises. There is no parachute out in the open sea.
->>>>>>> 926a0836
 
 - `rate` (*float*): a speed factor for iterating over pattern values. It will slow down or speed up the iteration speed, the speed at which the pattern values are indexed on. For the pattern `1, 2, 3` and a rate of `0.5`, the result will be perceptually similar to `1, 1, 2, 2, 3, 3`.
 
 Let's illustrate. In the example below, we are playing with various divisors to generate an interesting rythmic pattern. Combine that with more interesting drumming and boom, you now have the secret recipe for an interesting [algorave](https://algorave.com/).
 
 ```python
-<<<<<<< HEAD
-@swim 
-=======
-@swim
->>>>>>> 926a0836
+@swim 
 def fast(p=0.5, i=0):
     D('bd', i=i, d=8)
     D('hh', i=i, d=7)
     D('sd', i=i, d=16)
-<<<<<<< HEAD
     again(fast, p=1/16, i=i+1)
-=======
-    a(fast, p=1/16, i=i+1)
->>>>>>> 926a0836
 ```
 
 ### Can we do more?
@@ -370,7 +258,6 @@
 Of course we can. So far, we only used one patterning speed because every **sender** is iterating over all its patterns at the same speed. You could use the `P()` object for including different iteration speeds inside your main fast swimming rhythm. This is a bit jargon heavy but I hope that you will understand what I mean. If you don't, see for yourself:
 
 ```python
-<<<<<<< HEAD
 clock.tempo = 125
 @swim 
 def there_is_a_light(p=0.5, i=0):
@@ -378,16 +265,6 @@
     D('drum:[1,2,3,4]', legato=1, 
         speed=Pat('1,2,3,4,5,1!2,4!4', i+1, 2, 0.5), i=i, d=4)
     again(there_is_a_light, p=1/8, i=i+1)
-=======
-c.bpm = 125
-@swim
-def there_is_a_light(p=0.5, i=0):
-    D('drum', legato=1, speed='1', i=i, d=8)
-    D('drum:[1,2,3,4]', legato=1,
-        speed=P('1,2,3,4,5,1!2,4!4', i+1, 2, 0.5),
-        i=i, d=8)
-    a(there_is_a_light, p=1/8, i=i+1)
->>>>>>> 926a0836
 ```
 Go slow, read line after line and you will eventually get it! Patterns can become abstract quite fast.
 
@@ -409,11 +286,7 @@
     D('bd')
     sleep(0.5)
     D('sn')
-<<<<<<< HEAD
     again(sonorous_cake, p=2, i=i+1)
-=======
-    a(sonorous_cake, p=2, i=i+1)
->>>>>>> 926a0836
 ```
 
 ### Declarative style
@@ -422,11 +295,6 @@
 ```python
 @swim
 def one_line(p=0.5, i=0):
-<<<<<<< HEAD
     D('bd, drum, sn, drum:2')
     again(one_line, p=0.5, i=i+1)
-=======
-    D('bd, drum, sn, drum:2', i=i)
-    a(one_line, p=0.5, i=i+1)
->>>>>>> 926a0836
 ```