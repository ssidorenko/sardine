# Installation

<<<<<<< HEAD
The installation of **Sardine** is done in two separate steps that you can go through in any order:
=======
The installation of **Sardine** is done in two separate steps
that you can go through in any order:
>>>>>>> 926a0836

- **[MANDATORY]** Installing / configuring of the **Sardine** library and your text editor.

- **[RECOMMENDED]** Installing / configuring the audio backend (**SuperDirt**).

<<<<<<< HEAD
**Sardine** by itself is just a program that does I/O (*Input*/*Output*) of various musical information. It is up to you to configure the rest so that it can make sound! The better part is that you can **configure it however you like** for whatever musical purpose you have in mind :) By installing everything correctly, you will be able to integrate **Sardine** with almost any musical application.
=======
**Sardine** by itself is just a program that does I/O (*Input*/*Output*) of
various musical information. It is up to you to configure the rest so that it
can make sound! The better part is that you can **configure it however you like**
for whatever musical purpose you have in mind :)
By installing everything correctly, you will be able to integrate **Sardine**
with almost any musical application.
>>>>>>> 926a0836

!!! info "Sardine is a multi-layered 'lasagna-style' software"
    ![sardine_stack](images/sardine_stack.svg){ width="100%" }

<<<<<<< HEAD
## I - Library

**Sardine** can be installed like any other **Python** package using `pip`, the official package manager. It is now also hosted on `Pypi`, the Python package manager. You don't have to download anything manually!
=======
The hard part is not to install **Sardine** *per se*, which is just a regular
Python program. The hard part is to setup the whole stack: sound engine,
synchronization libraries, etc...

## I - Library

**Sardine** can be installed like any other **Python** package using `pip`,
the official package manager.
>>>>>>> 926a0836

!!! note "Installing and updating Python"
    1) Install [Python](https://www.python.org/) for your operating system (>=3.10).
       **Update if needed**!

    2) Open a terminal and type `python` or `python3` for extra safety.
       A prompt will open telling you what version you currently default to.
       Please make sure that you are running at least Python 3.10.

<<<<<<< HEAD
Being aware of your installed **Python** versions is of tremendous importance. You can have multiple versions of Python running on your system, some being required by your operating system, some being installed by other applications. They sometimes end up piling up. Find the command that will summon your **Python 3.10** or **Python 3.11** installation (can be `python`, `python3`, `python3.10`, `python3.11` depending on the system you are currently using)..

You can now safely proceed to download and install **Sardine**:

!!! note "Automatic installation method"

    1) Using a `shell` or `cmd`, type: `pip install --find-links https://thegamecracks.github.io/python-rtmidi-wheels/ sardine-system`! You will sometimes have to type `python -m pip [command]` to install on your up-to-date Python.

    2) Check that `sardine-config` and `fishery` are available by typing these commands. That's all you need to do!


!!! note "Manually fishing a Sardine"
=======
Being aware of your installed **Python** versions is of tremendous importance.
You can have multiple versions of Python running on your system, some being
required by your operating system, some being installed by other applications.
They sometimes end up piling up. Find the command that will summon your
**Python 3.10** or **Python 3.11** installation which can be `python`,
`python3`, `python3.10` depending on the system you are currently using.

You can now safely proceed to download and install **Sardine**:

```sh
pip install sardine-system --find-links https://thegamecracks.github.io/python-rtmidi-wheels/
```

This will install the [sardine-system](https://pypi.org/project/sardine-system/) package from PyPI
with an external index providing prebuilt wheels for the `python-rtmidi` dependency.
Right now, [python-rtmidi](https://pypi.org/project/python-rtmidi/#files)
does not have prebuilt wheels for 3.10 and 3.11. Installing sardine without the
external index will require C++ build tools in order to compile the RtMidi library.

Alternatively, if you want to install the **development version**, follow the steps below:

1) Download the repository from [GitHub](https://github.com/Bubobubobubobubo/sardine):

   If you are planning to contribute, you should clone the repository
   using [Git](https://git-scm.com/):

   ```shell
   git clone https://github.com/Bubobubobubobubo/Sardine
   ```
>>>>>>> 926a0836

   Otherwise if you don't have Git installed, you can click
   the green *Code* button instead, download it as a zip, and unpack it.

2) Using a `shell` or `cmd`, go to the `sardine` folder you downloaded
   and run the command:

   ```shell
   pip install . --editable --find-links https://thegamecracks.github.io/python-rtmidi-wheels/
   ```

   The period denotes the current directory of your shell, which should be
   where you've downloaded your package.

<<<<<<< HEAD
These commands can take quite some time depending on your internet connexion, your computer specifications, etc... They will install **Sardine** as well as all the packages and libraries needed to get it running. This is likely the step where you will start noticing crashes, errors and sometimes some truly cryptic messages. Please watch carefully, and do not let an error pass without notice. This might result in a broken / uncomplete installation of **Sardine**.
=======
   The [`-e/--editable`](https://setuptools.pypa.io/en/latest/userguide/development_mode.html)
   flag allows you to make changes to the source code after you've already installed the package.
>>>>>>> 926a0836

   If you are using Linux or MacOS, use `sudo` to install with the highest
   privileges. This is usually not recommended but it can help with the
   installation of other **Sardine** components.

This command can take quite some time depending on your internet connection,
your computer specifications, etc... It will install **Sardine** as well as all
the packages and libraries needed to get it running. This is likely the step
where you will start noticing crashes, errors and sometimes some truly cryptic
messages. Please watch carefully, and do not let an error pass without notice.
This might result in a broken / incomplete installation of **Sardine**.

Wait until the end of the process. To test if **Sardine** is installed properly,
execute the following commands in your terminal:

```shell
fishery
# or alternatively:
python -m fishery
```

You should now see a big bright `SARDINE` written on your screen. Congratulations!
This is the indication that **Sardine** was able to start!

## II - Audio engine

### Installation

!!! note "Installing SuperCollider and SuperDirt"
    - Refer to the [SuperDirt](https://github.com/musikinformatik/SuperDirt)
      installation guide for your platform. It will guide you through the
      installation of [SuperCollider](https://supercollider.github.io/) and
      **SuperDirt**. It is usually a three step process:
        * install [SuperCollider](https://supercollider.github.io/).
        * run `Quarks.install("SuperDirt")` in the SCIDE window.
        * run `SuperDirt.start` to start the engine.

!!! tip "SC3-plugins"

    You might want to check out [SC3-plugins](https://github.com/supercollider/sc3-plugins).
    These plugins will dramatically increase the possibilities if you are
    planning to use sampling or the internal synthesis engine a lot!

<<<<<<< HEAD
**SuperDirt** is the *optional* but very much recommended synthesis engine for **Sardine**. As a matter of fact, **Sardine** was initially built as an alternative client for **SuperDirt**. It is a well-known free and open source piece of software used by live coders. **SuperDirt** is mostly developed by Julian Rohrhuber, and intended to be used initially for [TidalCycles](https://tidalcycles.org/), a truly great live coding library. SuperDirt is triggered by simple OSC messages converted into SuperDirt instructions that will start audio amples, synthesizers and do many other things, taking care of the finicky details. Note that it also means that your **Sardine** configuration will be valid and portable to **TidalCycles**.

## III - Configuration

!!! important "SuperDirt is not enabled by default"

    **Sardine** is perfectly capable of booting both **SuperCollider** and **SuperDirt** by itself. However, this mechanism is disabled by default because **I can't assume that you will have it installed and configured properly!** You can turn on the *SuperDirt autoboot* feature by tweaking the configuration. 
=======
**SuperDirt** is the *optional* but very much recommended synthesis engine for **Sardine**.
As a matter of fact, **Sardine** was initially built as an alternative client for **SuperDirt**.
It is a well-known free and open source piece of software used by live coders.
**SuperDirt** is mostly developed by Julian Rohrhuber, and intended to be used
initially for [TidalCycles](https://tidalcycles.org/), a truly great live coding library.
This means that your **Sardine** configuration will be portable with **TidalCycles**.
It is meant to be used via a simple message-based syntax converted into SuperDirt
instructions that can trigger samples, synthesizers and do many other things,
taking care of the finicky details.

## III - Configuration

**Sardine** is perfectly capable of booting both **SuperCollider** and **SuperDirt** by itself.
However, this mechanism is disabled by default because **I can't assume that you
will have it installed and configured properly!** You can turn on the
*SuperDirt autoboot* feature by tweaking the configuration.
Open up the configuration tool by typing:
>>>>>>> 926a0836

Open up the configuration tool by typing:
```shell
sardine-config
```

![configuration_screen](images/configuration_screen.png)

<<<<<<< HEAD
Follow the menus to configure **Sardine** to your liking but remember to turn on SuperDirt and SuperCollider if you need it. Explore the menus a bit to understand all the things you can configure, we will come back to it later on. **Sardine** is very modular, you can enable or disable features very easily. If the `sardine-config` utility tool is missing, try reinstalling **Sardine** in admnistrator mode (`sudo` on Unix systems). If Python returns a message such as:
=======
Follow the menus to configure **Sardine** to your liking but remember to turn on
the *autoboot* feature if you need it. Explore the menus a bit to understand all
the things you can configure, we will come back to it later on.
**Sardine** is very modular, you can enable or disable features very easily.

If the `sardine-config` utility tool is missing, try reinstalling **Sardine** in
admnistrator mode (`sudo` on Unix systems). If Python returns a message such as:

>>>>>>> 926a0836
```shell
"WARNING: The scripts sardine-config, sardine-config-python and sardine-config-superdirt are installed in '/opt/local/Library/Frameworks/Python.framework/Versions/3.10/bin' which is not on PATH."
```
Please add the given location on your `PATH`.

### Words of caution

!!! warning "About the autoboot feature"
<<<<<<< HEAD
    **Sardine** will assume that `SuperCollider` (and more specifically `sclang`) is accessible on your `$PATH`. Everything should run just fine if you install it in the default folder for your platform. On some specific systems, you might need to locate the `sclang` executable and to add it to `$PATH`.

The autoboot feature can cause trouble among newcomers and unexperienced live-coders. There is a bazillion ways **SuperCollider** and **SuperDirt** can refuse to boot, crash or cease to function all of the sudden. Consult the troubleshot page for more information about frequent issues. I recommend to boot **SuperCollider** and **Sardine** separately for new users so that they can keep an eye on both sides. To do so, turn off the autoboot feature and start **Sardine** and **SuperCollider** separately, each in their own window. Type `SuperDirt.start` to start the latter manually from the SuperCollider side. To start anew if any error arise, type `Server.killAll` to restart **SuperCollider** to a blank slate.

Since Sardine `v.0.2.1`, some error messages from SuperCollider are also mirrored in Sardine to help you keep track of things going wrong on both sides :)

=======
    **Sardine** will assume that `SuperCollider` (and more specifically `sclang`)
    is accessible on your `$PATH`. Everything should run just fine if you install
    it in the default folder for your platform.
    On some specific systems, you might need to locate the `sclang` executable
    and to add it to `$PATH`.

The autoboot feature can cause trouble among newcomers and unexperienced live-coders.
There are a bazillion ways **SuperCollider** and **SuperDirt** can refuse to boot,
crash or cease to function all of the sudden. Consult the troubleshot page for more
information about frequent issues.
I recommend to boot **SuperCollider** and **Sardine** separately for new users
so that they can keep an eye on both sides. To do so, turn off the autoboot feature
and start **Sardine** and **SuperCollider** separately, each in their own window.
Type `SuperDirt.start` to start the latter manually from the SuperCollider side.
To start anew if any error arises, type `Server.killAll` to restart **SuperCollider**
to a blank slate.
>>>>>>> 926a0836

## IV - Code Editor

Pick the editor you prefer from the following list.
All of them have been tested with Sardine! It's only a matter of preference.

!!! note "Text editors compatible with Sardine"
    - [VSCode](https://code.visualstudio.com/): great for everyone, from newcomers to exprienced users.
    - [Vim](https://www.vim.org/): fast, powerful, ubiquitous. Modal editor that requires some learning.
    - [Neovim](https://neovim.io/): the modernized version of Vim, configurable using Lua.
    - [Emacs](https://www.gnu.org/software/emacs/): Emacs is everything and can do anything.
    - [Jupyter Notebook](https://jupyter.org/): A data-science oriented tool that can support **Sardine**.

Working and making music with **Sardine** is usually done following the same
method for all editors:

- 1) Opening a new blank `.py` file (no need to save).

- 2) Launching a terminal in the same coding environment

- 3) Sending lines of code from the code buffer to the terminal buffer.

If you already know how to do that for you, great! If you don't, please head
to the configuration section where additional help concerning your editor of
choice will be written.

## Conclusion

You should now have **Sardine** (and possibly **SuperDirt**) installed.
You can fine-tune your **Sardine** installation by running the configuration client:

```shell
sardine-config
```

This is the main configuration tool for **Sardine**. We will come back to it later.
If the command is not found or if nothing happens, **Sardine** might not be installed correctly.
Please worry and review the preceding steps!

You might get a message saying that you have no configuration file.
Take for a guarantee that **Sardine** is installed! This is perfectly normal.
By default, there is no configuration file until it is created the first time you start **Sardine**.

Open a new interactive Sardine session by running `python3 -m fishery`.
If everything is alright, some popup messages will be printed and you will be
left on a prompt (`>>> `) waiting for your input:

![sardineboot](images/sardine_first_boot.png)

If you have opted to use the **SuperDirt** audio backend, you can start checking
if everything is fine by playing a *clap* or a *kickdrum*:

```python
D('cp')
```

If you want to play a note on your MIDI Synth, use this command instead:

```python
N()
```

If you hear the clap or the note you were expecting, you are good to go! Have fun!


## Trivia

### Alternative boot methods

So far, we've used the fast boot method for **Sardine**:

```python
python3 -m fishery
# alternatively
fishery
```

Note that you can boot **Sardine** manually in a two-step process:

1) `python3 -m asyncio`: start the asyncio REPL

2) `from sardine import **`: import **Sardine** library<|MERGE_RESOLUTION|>--- conflicted
+++ resolved
@@ -1,44 +1,19 @@
 # Installation
 
-<<<<<<< HEAD
 The installation of **Sardine** is done in two separate steps that you can go through in any order:
-=======
-The installation of **Sardine** is done in two separate steps
-that you can go through in any order:
->>>>>>> 926a0836
 
 - **[MANDATORY]** Installing / configuring of the **Sardine** library and your text editor.
 
 - **[RECOMMENDED]** Installing / configuring the audio backend (**SuperDirt**).
 
-<<<<<<< HEAD
 **Sardine** by itself is just a program that does I/O (*Input*/*Output*) of various musical information. It is up to you to configure the rest so that it can make sound! The better part is that you can **configure it however you like** for whatever musical purpose you have in mind :) By installing everything correctly, you will be able to integrate **Sardine** with almost any musical application.
-=======
-**Sardine** by itself is just a program that does I/O (*Input*/*Output*) of
-various musical information. It is up to you to configure the rest so that it
-can make sound! The better part is that you can **configure it however you like**
-for whatever musical purpose you have in mind :)
-By installing everything correctly, you will be able to integrate **Sardine**
-with almost any musical application.
->>>>>>> 926a0836
 
 !!! info "Sardine is a multi-layered 'lasagna-style' software"
     ![sardine_stack](images/sardine_stack.svg){ width="100%" }
 
-<<<<<<< HEAD
 ## I - Library
 
 **Sardine** can be installed like any other **Python** package using `pip`, the official package manager. It is now also hosted on `Pypi`, the Python package manager. You don't have to download anything manually!
-=======
-The hard part is not to install **Sardine** *per se*, which is just a regular
-Python program. The hard part is to setup the whole stack: sound engine,
-synchronization libraries, etc...
-
-## I - Library
-
-**Sardine** can be installed like any other **Python** package using `pip`,
-the official package manager.
->>>>>>> 926a0836
 
 !!! note "Installing and updating Python"
     1) Install [Python](https://www.python.org/) for your operating system (>=3.10).
@@ -48,7 +23,6 @@
        A prompt will open telling you what version you currently default to.
        Please make sure that you are running at least Python 3.10.
 
-<<<<<<< HEAD
 Being aware of your installed **Python** versions is of tremendous importance. You can have multiple versions of Python running on your system, some being required by your operating system, some being installed by other applications. They sometimes end up piling up. Find the command that will summon your **Python 3.10** or **Python 3.11** installation (can be `python`, `python3`, `python3.10`, `python3.11` depending on the system you are currently using)..
 
 You can now safely proceed to download and install **Sardine**:
@@ -61,19 +35,6 @@
 
 
 !!! note "Manually fishing a Sardine"
-=======
-Being aware of your installed **Python** versions is of tremendous importance.
-You can have multiple versions of Python running on your system, some being
-required by your operating system, some being installed by other applications.
-They sometimes end up piling up. Find the command that will summon your
-**Python 3.10** or **Python 3.11** installation which can be `python`,
-`python3`, `python3.10` depending on the system you are currently using.
-
-You can now safely proceed to download and install **Sardine**:
-
-```sh
-pip install sardine-system --find-links https://thegamecracks.github.io/python-rtmidi-wheels/
-```
 
 This will install the [sardine-system](https://pypi.org/project/sardine-system/) package from PyPI
 with an external index providing prebuilt wheels for the `python-rtmidi` dependency.
@@ -88,10 +49,7 @@
    If you are planning to contribute, you should clone the repository
    using [Git](https://git-scm.com/):
 
-   ```shell
-   git clone https://github.com/Bubobubobubobubo/Sardine
-   ```
->>>>>>> 926a0836
+These commands can take quite some time depending on your internet connexion, your computer specifications, etc... They will install **Sardine** as well as all the packages and libraries needed to get it running. This is likely the step where you will start noticing crashes, errors and sometimes some truly cryptic messages. Please watch carefully, and do not let an error pass without notice. This might result in a broken / uncomplete installation of **Sardine**.
 
    Otherwise if you don't have Git installed, you can click
    the green *Code* button instead, download it as a zip, and unpack it.
@@ -106,12 +64,8 @@
    The period denotes the current directory of your shell, which should be
    where you've downloaded your package.
 
-<<<<<<< HEAD
-These commands can take quite some time depending on your internet connexion, your computer specifications, etc... They will install **Sardine** as well as all the packages and libraries needed to get it running. This is likely the step where you will start noticing crashes, errors and sometimes some truly cryptic messages. Please watch carefully, and do not let an error pass without notice. This might result in a broken / uncomplete installation of **Sardine**.
-=======
    The [`-e/--editable`](https://setuptools.pypa.io/en/latest/userguide/development_mode.html)
    flag allows you to make changes to the source code after you've already installed the package.
->>>>>>> 926a0836
 
    If you are using Linux or MacOS, use `sudo` to install with the highest
    privileges. This is usually not recommended but it can help with the
@@ -155,7 +109,6 @@
     These plugins will dramatically increase the possibilities if you are
     planning to use sampling or the internal synthesis engine a lot!
 
-<<<<<<< HEAD
 **SuperDirt** is the *optional* but very much recommended synthesis engine for **Sardine**. As a matter of fact, **Sardine** was initially built as an alternative client for **SuperDirt**. It is a well-known free and open source piece of software used by live coders. **SuperDirt** is mostly developed by Julian Rohrhuber, and intended to be used initially for [TidalCycles](https://tidalcycles.org/), a truly great live coding library. SuperDirt is triggered by simple OSC messages converted into SuperDirt instructions that will start audio amples, synthesizers and do many other things, taking care of the finicky details. Note that it also means that your **Sardine** configuration will be valid and portable to **TidalCycles**.
 
 ## III - Configuration
@@ -163,45 +116,15 @@
 !!! important "SuperDirt is not enabled by default"
 
     **Sardine** is perfectly capable of booting both **SuperCollider** and **SuperDirt** by itself. However, this mechanism is disabled by default because **I can't assume that you will have it installed and configured properly!** You can turn on the *SuperDirt autoboot* feature by tweaking the configuration. 
-=======
-**SuperDirt** is the *optional* but very much recommended synthesis engine for **Sardine**.
-As a matter of fact, **Sardine** was initially built as an alternative client for **SuperDirt**.
-It is a well-known free and open source piece of software used by live coders.
-**SuperDirt** is mostly developed by Julian Rohrhuber, and intended to be used
-initially for [TidalCycles](https://tidalcycles.org/), a truly great live coding library.
-This means that your **Sardine** configuration will be portable with **TidalCycles**.
-It is meant to be used via a simple message-based syntax converted into SuperDirt
-instructions that can trigger samples, synthesizers and do many other things,
-taking care of the finicky details.
-
-## III - Configuration
-
-**Sardine** is perfectly capable of booting both **SuperCollider** and **SuperDirt** by itself.
-However, this mechanism is disabled by default because **I can't assume that you
-will have it installed and configured properly!** You can turn on the
-*SuperDirt autoboot* feature by tweaking the configuration.
+
 Open up the configuration tool by typing:
->>>>>>> 926a0836
-
-Open up the configuration tool by typing:
 ```shell
 sardine-config
 ```
 
 ![configuration_screen](images/configuration_screen.png)
 
-<<<<<<< HEAD
 Follow the menus to configure **Sardine** to your liking but remember to turn on SuperDirt and SuperCollider if you need it. Explore the menus a bit to understand all the things you can configure, we will come back to it later on. **Sardine** is very modular, you can enable or disable features very easily. If the `sardine-config` utility tool is missing, try reinstalling **Sardine** in admnistrator mode (`sudo` on Unix systems). If Python returns a message such as:
-=======
-Follow the menus to configure **Sardine** to your liking but remember to turn on
-the *autoboot* feature if you need it. Explore the menus a bit to understand all
-the things you can configure, we will come back to it later on.
-**Sardine** is very modular, you can enable or disable features very easily.
-
-If the `sardine-config` utility tool is missing, try reinstalling **Sardine** in
-admnistrator mode (`sudo` on Unix systems). If Python returns a message such as:
-
->>>>>>> 926a0836
 ```shell
 "WARNING: The scripts sardine-config, sardine-config-python and sardine-config-superdirt are installed in '/opt/local/Library/Frameworks/Python.framework/Versions/3.10/bin' which is not on PATH."
 ```
@@ -210,31 +133,14 @@
 ### Words of caution
 
 !!! warning "About the autoboot feature"
-<<<<<<< HEAD
-    **Sardine** will assume that `SuperCollider` (and more specifically `sclang`) is accessible on your `$PATH`. Everything should run just fine if you install it in the default folder for your platform. On some specific systems, you might need to locate the `sclang` executable and to add it to `$PATH`.
-
-The autoboot feature can cause trouble among newcomers and unexperienced live-coders. There is a bazillion ways **SuperCollider** and **SuperDirt** can refuse to boot, crash or cease to function all of the sudden. Consult the troubleshot page for more information about frequent issues. I recommend to boot **SuperCollider** and **Sardine** separately for new users so that they can keep an eye on both sides. To do so, turn off the autoboot feature and start **Sardine** and **SuperCollider** separately, each in their own window. Type `SuperDirt.start` to start the latter manually from the SuperCollider side. To start anew if any error arise, type `Server.killAll` to restart **SuperCollider** to a blank slate.
-
-Since Sardine `v.0.2.1`, some error messages from SuperCollider are also mirrored in Sardine to help you keep track of things going wrong on both sides :)
-
-=======
     **Sardine** will assume that `SuperCollider` (and more specifically `sclang`)
     is accessible on your `$PATH`. Everything should run just fine if you install
     it in the default folder for your platform.
     On some specific systems, you might need to locate the `sclang` executable
     and to add it to `$PATH`.
 
-The autoboot feature can cause trouble among newcomers and unexperienced live-coders.
-There are a bazillion ways **SuperCollider** and **SuperDirt** can refuse to boot,
-crash or cease to function all of the sudden. Consult the troubleshot page for more
-information about frequent issues.
-I recommend to boot **SuperCollider** and **Sardine** separately for new users
-so that they can keep an eye on both sides. To do so, turn off the autoboot feature
-and start **Sardine** and **SuperCollider** separately, each in their own window.
-Type `SuperDirt.start` to start the latter manually from the SuperCollider side.
-To start anew if any error arises, type `Server.killAll` to restart **SuperCollider**
-to a blank slate.
->>>>>>> 926a0836
+Since Sardine `v.0.2.1`, some error messages from SuperCollider are also mirrored in Sardine to help you keep track of things going wrong on both sides :)
+
 
 ## IV - Code Editor
 
